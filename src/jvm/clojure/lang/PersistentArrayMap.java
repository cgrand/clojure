--- conflicted
+++ resolved
@@ -329,15 +329,10 @@
 		return len / 2;
 	}
 	
-<<<<<<< HEAD
-	IPersistentMap doPersistent() {
-		return new PersistentArrayMap(Arrays.copyOf(array, len));
-=======
 	IPersistentMap doPersistent(){
 		Object[] a = new Object[len];
 		System.arraycopy(array,0,a,0,len);
 		return new PersistentArrayMap(a);
->>>>>>> 2098f5d5
 	}
 
 	void ensureEditable(){
