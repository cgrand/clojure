--- conflicted
+++ resolved
@@ -434,18 +434,11 @@
 		return;
 	ref.lock.readLock().lock();
 
-<<<<<<< HEAD
-	if(ref.tvals != null && ref.tvals.point > readPoint) {
-		ref.lock.readLock().unlock();
-		throw retryex;
-	}
-=======
 	//someone completed a write after our snapshot
 	if(ref.tvals != null && ref.tvals.point > readPoint) {
         ref.lock.readLock().unlock();
         throw retryex;
     }
->>>>>>> 5f1e6ed5
 
 	Info refinfo = ref.tinfo;
 
