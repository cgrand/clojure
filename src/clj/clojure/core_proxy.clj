;   Copyright (c) Rich Hickey. All rights reserved.
;   The use and distribution terms for this software are covered by the
;   Eclipse Public License 1.0 (http://opensource.org/licenses/eclipse-1.0.php)
;   which can be found in the file epl-v10.html at the root of this distribution.
;   By using this software in any fashion, you are agreeing to be bound by
;   the terms of this license.
;   You must not remove this notice, or any other, from this software.

(in-ns 'clojure.core)

;;;;;;;;;;;;;;;;;;;;;;;;;;;; proxy ;;;;;;;;;;;;;;;;;;;;;;;;;;;;;;;;;;

(import
 '(clojure.asm ClassWriter ClassVisitor Opcodes Type) 
 '(java.lang.reflect Modifier Constructor)
 '(clojure.asm.commons Method GeneratorAdapter)
 '(clojure.lang IProxy Reflector DynamicClassLoader IPersistentMap PersistentHashMap RT))

(defn method-sig [#^java.lang.reflect.Method meth]
  [(. meth (getName)) (seq (. meth (getParameterTypes))) (. meth getReturnType)])

(defn- most-specific [rtypes]
  (or (some (fn [t] (when (every? #(isa? t %) rtypes) t)) rtypes)
    (throw (Exception. "Incompatible return types"))))

(defn- group-by-sig [coll]
 "takes a collection of [msig meth] and returns a seq of maps from return-types to meths."
  (vals (reduce (fn [m [msig meth]]
                  (let [rtype (peek msig)
                        argsig (pop msig)]
                    (assoc m argsig (assoc (m argsig {}) rtype meth))))
          {} coll)))

(defn proxy-name
 {:tag String} 
 [#^Class super interfaces]
<<<<<<< HEAD
  (let [inames (into (sorted-set) (map #(.getName #^Class %) interfaces))] 
    (apply str (.replace (str *ns*) \- \_) ".proxy"
      (interleave (repeat "$")
        (concat 
=======
  (let [inames (into (sorted-set) (map #(.getName #^Class %) interfaces))]
    (apply str (.replace (str *ns*) \- \_) ".proxy"
      (interleave (repeat "$")
        (concat
>>>>>>> e73abece
          [(.getName super)]
          (map #(subs % (inc (.lastIndexOf #^String % "."))) inames)
          [(Integer/toHexString (hash inames))])))))

(defn- generate-proxy [#^Class super interfaces]
  (let [cv (new ClassWriter (. ClassWriter COMPUTE_MAXS))
        cname (.replace (proxy-name super interfaces) \. \/) ;(str "clojure/lang/" (gensym "Proxy__"))
        ctype (. Type (getObjectType cname))
        iname (fn [#^Class c] (.. Type (getType c) (getInternalName)))
        fmap "__clojureFnMap"
        totype (fn [#^Class c] (. Type (getType c)))
        to-types (fn [cs] (if (pos? (count cs))
                            (into-array (map totype cs))
                            (make-array Type 0)))
        super-type #^Type (totype super)
        imap-type #^Type (totype IPersistentMap)
        ifn-type (totype clojure.lang.IFn)
        obj-type (totype Object)
        sym-type (totype clojure.lang.Symbol)
        rt-type  (totype clojure.lang.RT)
        ex-type  (totype java.lang.UnsupportedOperationException)
        gen-bridge 
        (fn [#^java.lang.reflect.Method meth #^java.lang.reflect.Method dest]
            (let [pclasses (. meth (getParameterTypes))
                  ptypes (to-types pclasses)
                  rtype #^Type (totype (. meth (getReturnType)))
                  m (new Method (. meth (getName)) rtype ptypes)
                  dtype (totype (.getDeclaringClass dest))
                  dm (new Method (. dest (getName)) (totype (. dest (getReturnType))) (to-types (. dest (getParameterTypes))))
                  gen (new GeneratorAdapter (bit-or (. Opcodes ACC_PUBLIC) (. Opcodes ACC_BRIDGE)) m nil nil cv)]
              (. gen (visitCode))
              (. gen (loadThis))
              (dotimes [i (count ptypes)]
                  (. gen (loadArg i)))
              (if (-> dest .getDeclaringClass .isInterface)
                (. gen (invokeInterface dtype dm))
                (. gen (invokeVirtual dtype dm)))
              (. gen (returnValue))
              (. gen (endMethod))))
        gen-method
        (fn [#^java.lang.reflect.Method meth else-gen]
            (let [pclasses (. meth (getParameterTypes))
                  ptypes (to-types pclasses)
                  rtype #^Type (totype (. meth (getReturnType)))
                  m (new Method (. meth (getName)) rtype ptypes)
                  gen (new GeneratorAdapter (. Opcodes ACC_PUBLIC) m nil nil cv)
                  else-label (. gen (newLabel))
                  end-label (. gen (newLabel))
                  decl-type (. Type (getType (. meth (getDeclaringClass))))]
              (. gen (visitCode))
              (if (> (count pclasses) 18)
                (else-gen gen m)
                (do
                  (. gen (loadThis))
                  (. gen (getField ctype fmap imap-type))
                  
                  (. gen (push (. meth (getName))))
                                        ;lookup fn in map
                  (. gen (invokeStatic rt-type (. Method (getMethod "Object get(Object, Object)"))))
                  (. gen (dup))
                  (. gen (ifNull else-label))
                                        ;if found
                  (.checkCast gen ifn-type)
                  (. gen (loadThis))
                                        ;box args
                  (dotimes [i (count ptypes)]
                      (. gen (loadArg i))
                    (. clojure.lang.Compiler$HostExpr (emitBoxReturn nil gen (nth pclasses i))))
                                        ;call fn
                  (. gen (invokeInterface ifn-type (new Method "invoke" obj-type 
                                                        (into-array (cons obj-type 
                                                                          (replicate (count ptypes) obj-type))))))
                                        ;unbox return
                  (. gen (unbox rtype))
                  (when (= (. rtype (getSort)) (. Type VOID))
                    (. gen (pop)))
                  (. gen (goTo end-label))
                  
                                        ;else call supplied alternative generator
                  (. gen (mark else-label))
                  (. gen (pop))
                  
                  (else-gen gen m)
                  
                  (. gen (mark end-label))))
              (. gen (returnValue))
              (. gen (endMethod))))]
    
                                        ;start class definition
    (. cv (visit (. Opcodes V1_5) (+ (. Opcodes ACC_PUBLIC) (. Opcodes ACC_SUPER))
                 cname nil (iname super) 
                 (into-array (map iname (cons IProxy interfaces)))))
                                        ;add field for fn mappings
    (. cv (visitField (+ (. Opcodes ACC_PRIVATE) (. Opcodes ACC_VOLATILE))
                      fmap (. imap-type (getDescriptor)) nil nil))          
                                        ;add ctors matching/calling super's
    (doseq [#^Constructor ctor (. super (getDeclaredConstructors))]
        (when-not (. Modifier (isPrivate (. ctor (getModifiers))))
          (let [ptypes (to-types (. ctor (getParameterTypes)))
                m (new Method "<init>" (. Type VOID_TYPE) ptypes)
                gen (new GeneratorAdapter (. Opcodes ACC_PUBLIC) m nil nil cv)]
            (. gen (visitCode))
                                        ;call super ctor
            (. gen (loadThis))
            (. gen (dup))
            (. gen (loadArgs))
            (. gen (invokeConstructor super-type m))
            
            (. gen (returnValue))
            (. gen (endMethod)))))
                                        ;add IProxy methods
    (let [m (. Method (getMethod "void __initClojureFnMappings(clojure.lang.IPersistentMap)"))
          gen (new GeneratorAdapter (. Opcodes ACC_PUBLIC) m nil nil cv)]
      (. gen (visitCode))
      (. gen (loadThis))
      (. gen (loadArgs))
      (. gen (putField ctype fmap imap-type))
      
      (. gen (returnValue))
      (. gen (endMethod)))
    (let [m (. Method (getMethod "void __updateClojureFnMappings(clojure.lang.IPersistentMap)"))
          gen (new GeneratorAdapter (. Opcodes ACC_PUBLIC) m nil nil cv)]
      (. gen (visitCode))
      (. gen (loadThis))
      (. gen (dup))
      (. gen (getField ctype fmap imap-type))
      (.checkCast gen (totype clojure.lang.IPersistentCollection))
      (. gen (loadArgs))
      (. gen (invokeInterface (totype clojure.lang.IPersistentCollection)
                              (. Method (getMethod "clojure.lang.IPersistentCollection cons(Object)"))))
      (. gen (checkCast imap-type))
      (. gen (putField ctype fmap imap-type))
      
      (. gen (returnValue))
      (. gen (endMethod)))
    (let [m (. Method (getMethod "clojure.lang.IPersistentMap __getClojureFnMappings()"))
          gen (new GeneratorAdapter (. Opcodes ACC_PUBLIC) m nil nil cv)]
      (. gen (visitCode))
      (. gen (loadThis))
      (. gen (getField ctype fmap imap-type))
      (. gen (returnValue))
      (. gen (endMethod)))
    
                                        ;calc set of supers' non-private instance methods
    (let [[mm considered]
            (loop [mm {} considered #{} c super]
              (if c
                (let [[mm considered]
                      (loop [mm mm 
                             considered considered 
                             meths (concat 
                                    (seq (. c (getDeclaredMethods)))
                                    (seq (. c (getMethods))))]
                        (if (seq meths)
                          (let [#^java.lang.reflect.Method meth (first meths)
                                mods (. meth (getModifiers))
                                mk (method-sig meth)]
                            (if (or (considered mk)
                                    (not (or (Modifier/isPublic mods) (Modifier/isProtected mods)))
                                    ;(. Modifier (isPrivate mods)) 
                                    (. Modifier (isStatic mods))
                                    (. Modifier (isFinal mods))
                                    (= "finalize" (.getName meth)))
                              (recur mm (conj considered mk) (next meths))
                              (recur (assoc mm mk meth) (conj considered mk) (next meths))))
                          [mm considered]))]
                  (recur mm considered (. c (getSuperclass))))
                [mm considered]))
          ifaces-meths (into {} 
                         (for [#^Class iface interfaces meth (. iface (getMethods))
                               :let [msig (method-sig meth)] :when (not (considered msig))]
                           {msig meth}))
          mgroups (group-by-sig (concat mm ifaces-meths))
          rtypes (map #(most-specific (keys %)) mgroups)
          mb (map #(vector (%1 %2) (vals (dissoc %1 %2))) mgroups rtypes)
          bridge? (reduce into #{} (map second mb))
          ifaces-meths (remove bridge? (vals ifaces-meths))
          mm (remove bridge? (vals mm))]
                                        ;add methods matching supers', if no mapping -> call super
      (doseq [[#^java.lang.reflect.Method dest bridges] mb
              #^java.lang.reflect.Method meth bridges]
          (gen-bridge meth dest))
      (doseq [#^java.lang.reflect.Method meth mm]
          (gen-method meth 
                      (fn [#^GeneratorAdapter gen #^Method m]
                          (. gen (loadThis))
                                        ;push args
                        (. gen (loadArgs))
                                        ;call super
                        (. gen (visitMethodInsn (. Opcodes INVOKESPECIAL) 
                                                (. super-type (getInternalName))
                                                (. m (getName))
                                                (. m (getDescriptor)))))))
      
                                        ;add methods matching interfaces', if no mapping -> throw
      (doseq [#^java.lang.reflect.Method meth ifaces-meths]
                (gen-method meth 
                            (fn [#^GeneratorAdapter gen #^Method m]
                                (. gen (throwException ex-type (. m (getName))))))))
    
                                        ;finish class def
    (. cv (visitEnd))
    [cname (. cv toByteArray)]))

(defn- get-super-and-interfaces [bases]
  (if (. #^Class (first bases) (isInterface))
    [Object bases]
    [(first bases) (next bases)]))

(defn get-proxy-class 
  "Takes an optional single class followed by zero or more
  interfaces. If not supplied class defaults to Object.  Creates an
  returns an instance of a proxy class derived from the supplied
  classes. The resulting value is cached and used for any subsequent
  requests for the same class set. Returns a Class object."  
  [& bases]
    (let [[super interfaces] (get-super-and-interfaces bases)
          pname (proxy-name super interfaces)]
      (or (RT/loadClassForName pname)
          (let [[cname bytecode] (generate-proxy super interfaces)]
            (. (deref clojure.lang.Compiler/LOADER) (defineClass pname bytecode))))))

(defn construct-proxy
  "Takes a proxy class and any arguments for its superclass ctor and
  creates and returns an instance of the proxy."  
  [c & ctor-args]
    (. Reflector (invokeConstructor c (to-array ctor-args))))

(defn init-proxy
  "Takes a proxy instance and a map of strings (which must
  correspond to methods of the proxy superclass/superinterfaces) to
  fns (which must take arguments matching the corresponding method,
  plus an additional (explicit) first arg corresponding to this, and
  sets the proxy's fn map."
  [#^IProxy proxy mappings]
    (. proxy (__initClojureFnMappings mappings)))

(defn update-proxy
  "Takes a proxy instance and a map of strings (which must
  correspond to methods of the proxy superclass/superinterfaces) to
  fns (which must take arguments matching the corresponding method,
  plus an additional (explicit) first arg corresponding to this, and
  updates (via assoc) the proxy's fn map. nil can be passed instead of
  a fn, in which case the corresponding method will revert to the
  default behavior. Note that this function can be used to update the
  behavior of an existing instance without changing its identity."
  [#^IProxy proxy mappings]
    (. proxy (__updateClojureFnMappings mappings)))

(defn proxy-mappings
  "Takes a proxy instance and returns the proxy's fn map."
  [#^IProxy proxy]
    (. proxy (__getClojureFnMappings)))

(defmacro proxy
  "class-and-interfaces - a vector of class names

  args - a (possibly empty) vector of arguments to the superclass
  constructor.

  f => (name [params*] body) or
  (name ([params*] body) ([params+] body) ...)

  Expands to code which creates a instance of a proxy class that
  implements the named class/interface(s) by calling the supplied
  fns. A single class, if provided, must be first. If not provided it
  defaults to Object.

  The interfaces names must be valid interface types. If a method fn
  is not provided for a class method, the superclass methd will be
  called. If a method fn is not provided for an interface method, an
  UnsupportedOperationException will be thrown should it be
  called. Method fns are closures and can capture the environment in
  which proxy is called. Each method fn takes an additional implicit
  first arg, which is bound to 'this. Note that while method fns can
  be provided to override protected methods, they have no other access
  to protected members, nor to super, as these capabilities cannot be
  proxied."
  [class-and-interfaces args & fs]
   (let [bases (map #(or (resolve %) (throw (Exception. (str "Can't resolve: " %)))) 
                    class-and-interfaces)
         [super interfaces] (get-super-and-interfaces bases)
         compile-effect (when *compile-files*
                          (let [[cname bytecode] (generate-proxy super interfaces)]
                            (clojure.lang.Compiler/writeClassFile cname bytecode)))
         pc-effect (apply get-proxy-class bases)
         pname (proxy-name super interfaces)]
     `(let [;pc# (get-proxy-class ~@class-and-interfaces)
            p# (new ~(symbol pname) ~@args)] ;(construct-proxy pc# ~@args)]   
        (init-proxy p#
         ~(loop [fmap {} fs fs]
            (if fs
              (let [[sym & meths] (first fs)
                    meths (if (vector? (first meths))
                            (list meths)
                            meths)
                    meths (map (fn [[params & body]]
                                   (cons (apply vector 'this params) body))
                               meths)]
                (if-not (contains? fmap (name sym))		  
                (recur (assoc fmap (name sym) (cons `fn meths)) (next fs))
		           (throw (IllegalArgumentException.
			              (str "Method '" (name sym) "' redefined")))))
              fmap)))
        p#)))

(defn proxy-call-with-super [call this meth]
 (let [m (proxy-mappings this)]
    (update-proxy this (assoc m meth nil))
    (let [ret (call)]
      (update-proxy this m)
      ret)))

(defmacro proxy-super 
  "Use to call a superclass method in the body of a proxy method. 
  Note, expansion captures 'this"
  [meth & args]
 `(proxy-call-with-super (fn [] (. ~'this ~meth ~@args))  ~'this ~(name meth)))

(defn bean
  "Takes a Java object and returns a read-only implementation of the
  map abstraction based upon its JavaBean properties."
  [#^Object x]
  (let [c (. x (getClass))
	pmap (reduce (fn [m #^java.beans.PropertyDescriptor pd]
			 (let [name (. pd (getName))
			       method (. pd (getReadMethod))]
			   (if (and method (zero? (alength (. method (getParameterTypes)))))
			     (assoc m (keyword name) (fn [] (clojure.lang.Reflector/prepRet (. method (invoke x nil)))))
			     m)))
		     {}
		     (seq (.. java.beans.Introspector
			      (getBeanInfo c)
			      (getPropertyDescriptors))))
	v (fn [k] ((pmap k)))
        snapshot (fn []
                   (reduce (fn [m e]
                             (assoc m (key e) ((val e))))
                           {} (seq pmap)))]
    (proxy [clojure.lang.APersistentMap]
           []
      (containsKey [k] (contains? pmap k))
      (entryAt [k] (when (contains? pmap k) (new clojure.lang.MapEntry k (v k))))
      (valAt ([k] (v k))
	     ([k default] (if (contains? pmap k) (v k) default)))
      (cons [m] (conj (snapshot) m))
      (count [] (count pmap))
      (assoc [k v] (assoc (snapshot) k v))
      (without [k] (dissoc (snapshot) k))
      (seq [] ((fn thisfn [plseq]
		  (lazy-seq
                   (when-let [pseq (seq plseq)]
                     (cons (new clojure.lang.MapEntry (first pseq) (v (first pseq)))
                           (thisfn (rest pseq)))))) (keys pmap))))))


<|MERGE_RESOLUTION|>--- conflicted
+++ resolved
@@ -34,17 +34,10 @@
 (defn proxy-name
  {:tag String} 
  [#^Class super interfaces]
-<<<<<<< HEAD
-  (let [inames (into (sorted-set) (map #(.getName #^Class %) interfaces))] 
-    (apply str (.replace (str *ns*) \- \_) ".proxy"
-      (interleave (repeat "$")
-        (concat 
-=======
   (let [inames (into (sorted-set) (map #(.getName #^Class %) interfaces))]
     (apply str (.replace (str *ns*) \- \_) ".proxy"
       (interleave (repeat "$")
         (concat
->>>>>>> e73abece
           [(.getName super)]
           (map #(subs % (inc (.lastIndexOf #^String % "."))) inames)
           [(Integer/toHexString (hash inames))])))))
